## Unreleased

Features:

<<<<<<< HEAD
  - removed `OodCore::Job::Script#min_phys_memory` due to lack of commonality
    across resource managers
=======
  - removed `OodCore::Job::Script#join_files` due to lack of support in
    resource managers
  - by default all PBS jobs output stdout & stderr to output path unless an
    error path is specified (mimics behavior of Slurm and LSF)
>>>>>>> 5151f2c8

## 0.0.3 (2017-04-28)

Features:

  - provide support for slurm conf file

Bugfixes:

  - correct code documentation for `Script#min_phys_memory`
  - fix for login feature being allowed on all clusters even if not defined

## 0.0.2 (2017-04-27)

Features:

  - removed the `OodCore::Job::NodeRequest` object

## 0.0.1 (2017-04-17)

Initial release!<|MERGE_RESOLUTION|>--- conflicted
+++ resolved
@@ -2,15 +2,12 @@
 
 Features:
 
-<<<<<<< HEAD
   - removed `OodCore::Job::Script#min_phys_memory` due to lack of commonality
     across resource managers
-=======
   - removed `OodCore::Job::Script#join_files` due to lack of support in
     resource managers
   - by default all PBS jobs output stdout & stderr to output path unless an
     error path is specified (mimics behavior of Slurm and LSF)
->>>>>>> 5151f2c8
 
 ## 0.0.3 (2017-04-28)
 
