--- conflicted
+++ resolved
@@ -23,14 +23,9 @@
 ## [0.6.0] - 2018-12-19
 ### Added
 - Added ability to override the default password length
-<<<<<<< HEAD
-- Add notion of an aggregate status to OodCore::Job::Info to support job array parents
-- Changed order of OodCore::Job:Status.states to support precedence / sorting
-=======
 - Merge the pbs-ruby gem removing that as a dependency, but adding FFI
 - Added support for overriding resource manager client executables using `bin_overrides` in the cluster configs
 - Add support for the Grid Engine resource manager (tested on GE 6.2u5 and UGE 8.0.1)
->>>>>>> 5b4d9363
 
 ### Fixed
 - Fixed a bug in password creation where certain locales resulted in invalid passwords [#91](https://github.com/OSC/ood_core/issues/91)
