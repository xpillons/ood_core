--- conflicted
+++ resolved
@@ -192,20 +192,11 @@
       it { expect(pbs).to have_received(:submit_string).with(content, queue: nil, headers: {Priority: 123}, resources: {}, envvars: {}) }
     end
 
-<<<<<<< HEAD
-#FIXME: this test's expected value assumes Eastern timezone
-#    context "with :start_time" do
-#      before { adapter.submit(script: build_script(start_time: 1478631234)) }
-#
-#      it { expect(pbs).to have_received(:submit_string).with(content, queue: nil, headers: {Execution_Time: "201611081353.54"}, resources: {}, envvars: {}) }
-#    end
-=======
     context "with :start_time" do
       before { adapter.submit(script: build_script(start_time: Time.new(2016, 11, 8, 13, 53, 54).to_i)) }
 
       it { expect(pbs).to have_received(:submit_string).with(content, queue: nil, headers: {Execution_Time: "201611081353.54"}, resources: {}, envvars: {}) }
     end
->>>>>>> 48aa4722
 
     context "with :accounting_id" do
       before { adapter.submit(script: build_script(accounting_id: "my_account")) }
