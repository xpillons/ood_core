require "ood_core/refinements/array_extensions"
require "ood_core/refinements/hash_extensions"

module OodCore
  module Job
    class Factory
      using Refinements::HashExtensions

      # Build the Sun Grid Engine adapter from a configuration
      # @param config [#to_h] the configuration for job adapter
      # @option config [Object] :cluster (nil) The cluster to communicate with
      # @option config [Object] :conf (nil) Path to the SGE conf
      # @option config [Object] :bin (nil) Path to SGE client binaries
      # @option config [Object] :sge_root (nil) Path to SGE root, note that
      # @option config [#to_h] :bin_overrides ({}) Optional overrides to SGE client executables
      #   this may be nil, but must be set to use the DRMAA API, and there is a
      #   severe performance penalty calling Sge#info without using DRMAA.
      def self.build_sge(config)
        batch = Adapters::Sge::Batch.new(config.to_h.symbolize_keys)
        Adapters::Sge.new(batch: batch)
      end
    end

    module Adapters
      class Sge < Adapter
        using Refinements::HashExtensions
        using Refinements::ArrayExtensions

        require "ood_core/job/adapters/sge/batch"
        require "ood_core/job/adapters/sge/helper"

        # The cluster of the Sun Grid Engine batch server
        # @example UCLA's hoffman2 cluster
        #   my_batch.cluster #=> "hoffman2"
        # @return [String, nil] the cluster name
        attr_reader :cluster

        # The path to the Sun Grid Engine configuration file
        # @example For Sun Grid Engine 8.0.1
        #   my_batch.conf.to_s #=> "/u/systems/UGE8.0.1vm/h2.conf
        # @return [Pathname, nil] path to gridengine conf
        attr_reader :conf

        # The path to the Sun Grid Engine client installation binaries
        # @example For Sun Grid Engine 8.0.1
        #   my_batch.bin.to_s #=> "/u/systems/UGE8.0.1vm/bin/lx-amd64/
        # @return [Pathname] path to SGE binaries
        attr_reader :bin

        # The root exception class that all Sun Grid Engine-specific exceptions inherit
        # from
        class Error < StandardError; end

        # @param batch [Adapters::Sge::Batch]
        def initialize(batch:)
          @batch = batch
          @helper = Sge::Helper.new
        end

        # Submit a job with the attributes defined in the job template instance
        # @example Submit job template to cluster
        #   solver_id = job_adapter.submit(solver_script)
        #   #=> "1234.server"
        # @example Submit job that depends on previous job
        #   post_id = job_adapter.submit(
        #     post_script,
        #     afterok: solver_id
        #   )
        #   #=> "1235.server"
        # @param script [Script] script object that describes the
        #   script and attributes for the submitted job
        # @param after [#to_s, Array<#to_s>] this job may be scheduled for execution
        #   at any point after dependent jobs have started execution
        # @param afterok [#to_s, Array<#to_s>] this job may be scheduled for
        #   execution only after dependent jobs have terminated with no errors
        # @param afternotok [#to_s, Array<#to_s>] this job may be scheduled for
        #   execution only after dependent jobs have terminated with errors
        # @param afterany [#to_s, Array<#to_s>] this job may be scheduled for
        #   execution after dependent jobs have terminated
        # @raise [JobAdapterError] if something goes wrong submitting a job
        # @return [String] the job id returned after successfully submitting a job
        def submit(script, after: [], afterok: [], afternotok: [], afterany: [])
          # SGE supports jod dependencies on job completion
          args = @helper.batch_submit_args(script, after: after, afterok: afterok, afternotok: afternotok, afterany: afterany)

          @batch.submit(script.content, args)
        rescue Batch::Error => e
          raise JobAdapterError, e.message
        end

        # Retrieve info for all jobs from the resource manager
        # @return [Array<Info>] information describing submitted jobs
<<<<<<< HEAD
        def info_all
          @batch.get_all(owner: '*')
=======
        def info_all(attrs: nil)
          @batch.get_all
>>>>>>> 39deeb50
        rescue Batch::Error => e
          raise JobAdapterError, e.message
        end

        # Retrieve info for all jobs for a given owner or owners from the
        # resource manager
        # @param owner [#to_s, Array<#to_s>] the owner(s) of the jobs
        # @raise [JobAdapterError] if something goes wrong getting job info
        # @return [Array<Info>] information describing submitted jobs
        def info_where_owner(owner, attrs: nil)
          owner = Array.wrap(owner).map(&:to_s).join(',')
          @batch.get_all(owner: owner)
        rescue Batch::Error => e
          raise JobAdapterError, e.message
        end

        # Retrieve job info from the resource manager
        # @param id [#to_s] the id of the job
        # @raise [JobAdapterError] if something goes wrong getting job info
        # @return [Info] information describing submitted job
        def info(id)
          @batch.get_info_enqueued_job(id)
        rescue Batch::Error => e
          raise JobAdapterError, e.message
        end

        # Retrieve job status from resource manager
        # @param id [#to_s] the id of the job
        # @raise [JobAdapterError] if something goes wrong getting the status of a job
        # @return [Status] status of job
        def status(id)
          info(id).status
        rescue Batch::Error => e
          raise JobAdapterError, e.message
        end

        # Put the submitted job on hold
        # @param id [#to_s] the id of the job
        # @raise [JobAdapterError] if something goes wrong holding a job
        # @return [void]
        def hold(id)
          @batch.hold(id.to_s)
        rescue Batch::Error => e
          raise JobAdapterError, e.message
        end

        # Release the job that is on hold
        # @param id [#to_s] the id of the job
        # @raise [JobAdapterError] if something goes wrong releasing a job
        # @return [void]
        def release(id)
          @batch.release(id.to_s)
        rescue Batch::Error => e
          raise JobAdapterError, e.message
        end

        # Delete the submitted job
        # @param id [#to_s] the id of the job
        # @raise [JobAdapterError] if something goes wrong deleting a job
        # @return [void]
        def delete(id)
          @batch.delete(id.to_s)
        rescue Batch::Error => e
          raise JobAdapterError, e.message
        end
      end
    end
  end
end<|MERGE_RESOLUTION|>--- conflicted
+++ resolved
@@ -90,13 +90,8 @@
 
         # Retrieve info for all jobs from the resource manager
         # @return [Array<Info>] information describing submitted jobs
-<<<<<<< HEAD
-        def info_all
-          @batch.get_all(owner: '*')
-=======
         def info_all(attrs: nil)
           @batch.get_all
->>>>>>> 39deeb50
         rescue Batch::Error => e
           raise JobAdapterError, e.message
         end
